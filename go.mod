module github.com/projectcapsule/capsule

go 1.22.5

require (
	github.com/go-logr/logr v1.4.2
	github.com/onsi/ginkgo/v2 v2.20.2
	github.com/onsi/gomega v1.34.1
	github.com/pkg/errors v0.9.1
	github.com/prometheus/client_golang v1.20.2
	github.com/spf13/pflag v1.0.5
	github.com/stretchr/testify v1.9.0
	github.com/valyala/fasttemplate v1.2.2
	go.uber.org/automaxprocs v1.5.3
	go.uber.org/zap v1.27.0
	golang.org/x/sync v0.8.0
<<<<<<< HEAD
	k8s.io/api v0.31.0
	k8s.io/apiextensions-apiserver v0.31.0
	k8s.io/apimachinery v0.31.0
	k8s.io/client-go v0.31.0
	k8s.io/utils v0.0.0-20240821151609-f90d01438635
	sigs.k8s.io/cluster-api v1.8.1
	sigs.k8s.io/controller-runtime v0.19.0
=======
	k8s.io/api v0.30.3
	k8s.io/apiextensions-apiserver v0.30.3
	k8s.io/apimachinery v0.30.3
	k8s.io/client-go v0.30.3
	k8s.io/utils v0.0.0-20240423183400-0849a56e8f22
	sigs.k8s.io/cluster-api v1.8.1
	sigs.k8s.io/controller-runtime v0.18.5
>>>>>>> 2763fb77
)

require (
	github.com/beorn7/perks v1.0.1 // indirect
	github.com/blang/semver/v4 v4.0.0 // indirect
	github.com/cespare/xxhash/v2 v2.3.0 // indirect
	github.com/davecgh/go-spew v1.1.2-0.20180830191138-d8f796af33cc // indirect
	github.com/emicklei/go-restful/v3 v3.12.1 // indirect
	github.com/evanphx/json-patch/v5 v5.9.0 // indirect
	github.com/fsnotify/fsnotify v1.7.0 // indirect
	github.com/fxamacker/cbor/v2 v2.7.0 // indirect
	github.com/go-logr/zapr v1.3.0 // indirect
	github.com/go-openapi/jsonpointer v0.21.0 // indirect
	github.com/go-openapi/jsonreference v0.21.0 // indirect
	github.com/go-openapi/swag v0.23.0 // indirect
	github.com/go-task/slim-sprig/v3 v3.0.0 // indirect
	github.com/gobuffalo/flect v1.0.2 // indirect
	github.com/gogo/protobuf v1.3.2 // indirect
	github.com/golang/groupcache v0.0.0-20210331224755-41bb18bfe9da // indirect
	github.com/golang/protobuf v1.5.4 // indirect
	github.com/google/gnostic-models v0.6.8 // indirect
	github.com/google/go-cmp v0.6.0 // indirect
	github.com/google/gofuzz v1.2.0 // indirect
	github.com/google/pprof v0.0.0-20240827171923-fa2c70bbbfe5 // indirect
	github.com/google/uuid v1.6.0 // indirect
	github.com/imdario/mergo v0.3.16 // indirect
	github.com/josharian/intern v1.0.0 // indirect
	github.com/json-iterator/go v1.1.12 // indirect
	github.com/klauspost/compress v1.17.9 // indirect
	github.com/mailru/easyjson v0.7.7 // indirect
	github.com/modern-go/concurrent v0.0.0-20180306012644-bacd9c7ef1dd // indirect
	github.com/modern-go/reflect2 v1.0.2 // indirect
	github.com/munnerz/goautoneg v0.0.0-20191010083416-a7dc8b61c822 // indirect
	github.com/pmezard/go-difflib v1.0.1-0.20181226105442-5d4384ee4fb2 // indirect
	github.com/prometheus/client_model v0.6.1 // indirect
	github.com/prometheus/common v0.55.0 // indirect
	github.com/prometheus/procfs v0.15.1 // indirect
	github.com/valyala/bytebufferpool v1.0.0 // indirect
	github.com/x448/float16 v0.8.4 // indirect
	go.uber.org/multierr v1.11.0 // indirect
	golang.org/x/exp v0.0.0-20240823005443-9b4947da3948 // indirect
	golang.org/x/net v0.28.0 // indirect
<<<<<<< HEAD
	golang.org/x/oauth2 v0.22.0 // indirect
=======
	golang.org/x/oauth2 v0.21.0 // indirect
>>>>>>> 2763fb77
	golang.org/x/sys v0.24.0 // indirect
	golang.org/x/term v0.23.0 // indirect
	golang.org/x/text v0.17.0 // indirect
	golang.org/x/time v0.6.0 // indirect
	golang.org/x/tools v0.24.0 // indirect
	gomodules.xyz/jsonpatch/v2 v2.4.0 // indirect
	google.golang.org/protobuf v1.34.2 // indirect
	gopkg.in/inf.v0 v0.9.1 // indirect
	gopkg.in/yaml.v2 v2.4.0 // indirect
	gopkg.in/yaml.v3 v3.0.1 // indirect
	k8s.io/klog/v2 v2.130.1 // indirect
	k8s.io/kube-openapi v0.0.0-20240822171749-76de80e0abd9 // indirect
	sigs.k8s.io/json v0.0.0-20221116044647-bc3834ca7abd // indirect
	sigs.k8s.io/structured-merge-diff/v4 v4.4.1 // indirect
	sigs.k8s.io/yaml v1.4.0 // indirect
)<|MERGE_RESOLUTION|>--- conflicted
+++ resolved
@@ -14,7 +14,6 @@
 	go.uber.org/automaxprocs v1.5.3
 	go.uber.org/zap v1.27.0
 	golang.org/x/sync v0.8.0
-<<<<<<< HEAD
 	k8s.io/api v0.31.0
 	k8s.io/apiextensions-apiserver v0.31.0
 	k8s.io/apimachinery v0.31.0
@@ -22,15 +21,6 @@
 	k8s.io/utils v0.0.0-20240821151609-f90d01438635
 	sigs.k8s.io/cluster-api v1.8.1
 	sigs.k8s.io/controller-runtime v0.19.0
-=======
-	k8s.io/api v0.30.3
-	k8s.io/apiextensions-apiserver v0.30.3
-	k8s.io/apimachinery v0.30.3
-	k8s.io/client-go v0.30.3
-	k8s.io/utils v0.0.0-20240423183400-0849a56e8f22
-	sigs.k8s.io/cluster-api v1.8.1
-	sigs.k8s.io/controller-runtime v0.18.5
->>>>>>> 2763fb77
 )
 
 require (
@@ -73,11 +63,7 @@
 	go.uber.org/multierr v1.11.0 // indirect
 	golang.org/x/exp v0.0.0-20240823005443-9b4947da3948 // indirect
 	golang.org/x/net v0.28.0 // indirect
-<<<<<<< HEAD
 	golang.org/x/oauth2 v0.22.0 // indirect
-=======
-	golang.org/x/oauth2 v0.21.0 // indirect
->>>>>>> 2763fb77
 	golang.org/x/sys v0.24.0 // indirect
 	golang.org/x/term v0.23.0 // indirect
 	golang.org/x/text v0.17.0 // indirect
