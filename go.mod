--- conflicted
+++ resolved
@@ -15,20 +15,12 @@
 	go.uber.org/automaxprocs v1.5.3
 	go.uber.org/zap v1.27.0
 	golang.org/x/sync v0.7.0
-<<<<<<< HEAD
-	k8s.io/api v0.29.3
-	k8s.io/apiextensions-apiserver v0.29.3
-	k8s.io/apimachinery v0.29.3
-	k8s.io/apiserver v0.29.3
-	k8s.io/client-go v0.29.3
-	k8s.io/utils v0.0.0-20240102154912-e7106e64919e
-=======
 	k8s.io/api v0.30.1
 	k8s.io/apiextensions-apiserver v0.30.0
 	k8s.io/apimachinery v0.30.1
+	k8s.io/apiserver v0.30.0
 	k8s.io/client-go v0.30.0
 	k8s.io/utils v0.0.0-20240423183400-0849a56e8f22
->>>>>>> 915e493b
 	sigs.k8s.io/cluster-api v1.7.1
 	sigs.k8s.io/controller-runtime v0.18.2
 )
@@ -82,6 +74,7 @@
 	gopkg.in/inf.v0 v0.9.1 // indirect
 	gopkg.in/yaml.v2 v2.4.0 // indirect
 	gopkg.in/yaml.v3 v3.0.1 // indirect
+	k8s.io/component-base v0.30.0 // indirect
 	k8s.io/klog/v2 v2.120.1 // indirect
 	k8s.io/kube-openapi v0.0.0-20240430033511-f0e62f92d13f // indirect
 	sigs.k8s.io/json v0.0.0-20221116044647-bc3834ca7abd // indirect
