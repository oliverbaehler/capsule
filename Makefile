# Version
GIT_HEAD_COMMIT ?= $(shell git rev-parse --short HEAD)
VERSION         ?= $(or $(shell git describe --abbrev=0 --tags --match "v*" 2>/dev/null),$(GIT_HEAD_COMMIT))
GOOS                 ?= $(shell go env GOOS)
GOARCH               ?= $(shell go env GOARCH)

# Defaults
REGISTRY        ?= ghcr.io
REPOSITORY      ?= projectcapsule/capsule
GIT_TAG_COMMIT  ?= $(shell git rev-parse --short $(VERSION))
GIT_MODIFIED_1  ?= $(shell git diff $(GIT_HEAD_COMMIT) $(GIT_TAG_COMMIT) --quiet && echo "" || echo ".dev")
GIT_MODIFIED_2  ?= $(shell git diff --quiet && echo "" || echo ".dirty")
GIT_MODIFIED    ?= $(shell echo "$(GIT_MODIFIED_1)$(GIT_MODIFIED_2)")
GIT_REPO        ?= $(shell git config --get remote.origin.url)
BUILD_DATE      ?= $(shell git log -1 --format="%at" | xargs -I{} sh -c 'if [ "$(shell uname)" = "Darwin" ]; then date -r {} +%Y-%m-%dT%H:%M:%S; else date -d @{} +%Y-%m-%dT%H:%M:%S; fi')
IMG_BASE        ?= $(REPOSITORY)
IMG             ?= $(IMG_BASE):$(VERSION)
CAPSULE_IMG     ?= $(REGISTRY)/$(IMG_BASE)
CLUSTER_NAME    ?= capsule

## Kubernetes Version Support
KUBERNETES_SUPPORTED_VERSION ?= "v1.31.0"

## Tool Binaries
KUBECTL ?= kubectl
HELM ?= helm

# Options for 'bundle-build'
ifneq ($(origin CHANNELS), undefined)
BUNDLE_CHANNELS := --channels=$(CHANNELS)
endif
ifneq ($(origin DEFAULT_CHANNEL), undefined)
BUNDLE_DEFAULT_CHANNEL := --default-channel=$(DEFAULT_CHANNEL)
endif
BUNDLE_METADATA_OPTS ?= $(BUNDLE_CHANNELS) $(BUNDLE_DEFAULT_CHANNEL)

# Get the currently used golang install path (in GOPATH/bin, unless GOBIN is set)
ifeq (,$(shell go env GOBIN))
GOBIN=$(shell go env GOPATH)/bin
else
GOBIN=$(shell go env GOBIN)
endif

all: manager

# Run tests
.PHONY: test
test: test-clean generate manifests test-clean
	@GO111MODULE=on go test -v ./... -coverprofile coverage.out

.PHONY: test-clean
test-clean: ## Clean tests cache
	@go clean -testcache

# Build manager binary
manager: generate golint
	go build -o bin/manager

# Run against the configured Kubernetes cluster in ~/.kube/config
run: generate manifests
	go run .

# Generate manifests e.g. CRD, RBAC etc.
manifests: generate
	$(CONTROLLER_GEN) crd paths="./..." output:crd:artifacts:config=charts/capsule/crds

# Generate code
generate: controller-gen
	$(CONTROLLER_GEN) object:headerFile="hack/boilerplate.go.txt" paths="./..."

# Helm
SRC_ROOT = $(shell git rev-parse --show-toplevel)

helm-controller-version:
	$(eval VERSION := $(shell grep 'appVersion:' charts/capsule/Chart.yaml | awk '{print "v"$$2}'))
	$(eval KO_TAGS := $(shell grep 'appVersion:' charts/capsule/Chart.yaml | awk '{print "v"$$2}'))

helm-docs: helm-doc
	$(HELM_DOCS) --chart-search-root ./charts

helm-lint: ct
	@$(CT) lint --config .github/configs/ct.yaml --validate-yaml=false --all --debug

helm-schema: helm-plugin-schema
	cd charts/capsule && $(HELM) schema -output values.schema.json

helm-test: HELM_KIND_CONFIG ?= ""
helm-test: kind
	@mkdir -p /tmp/results || true
	@$(KIND) create cluster --wait=60s --name capsule-charts --image kindest/node:$(KUBERNETES_SUPPORTED_VERSION) --config $(HELM_KIND_CONFIG)
	@make helm-test-exec
	@$(KIND) delete cluster --name capsule-charts

helm-test-exec: ct helm-controller-version ko-build-all
	$(MAKE) docker-build-capsule-trace
	$(MAKE) e2e-load-image CLUSTER_NAME=capsule-charts IMAGE=$(CAPSULE_IMG) VERSION=v0.0.0
	$(MAKE) e2e-load-image CLUSTER_NAME=capsule-charts IMAGE=$(CAPSULE_IMG) VERSION=tracing
	@$(KUBECTL) create ns capsule-system || true
	@$(KUBECTL) apply --force-conflicts --server-side=true -f https://github.com/cert-manager/cert-manager/releases/download/v1.9.1/cert-manager.crds.yaml
	@$(KUBECTL) apply --force-conflicts --server-side=true -f https://github.com/prometheus-operator/prometheus-operator/releases/download/v0.58.0/bundle.yaml
	@$(CT) install --config $(SRC_ROOT)/.github/configs/ct.yaml --namespace=capsule-system --all --debug

# Setup development env
# Usage:
# 	LAPTOP_HOST_IP=<YOUR_LAPTOP_IP> make dev-setup
# For example:
#	LAPTOP_HOST_IP=192.168.10.101 make dev-setup
define TLS_CNF
[ req ]
default_bits       = 4096
distinguished_name = req_distinguished_name
req_extensions     = req_ext
[ req_distinguished_name ]
countryName                = SG
stateOrProvinceName        = SG
localityName               = SG
organizationName           = CAPSULE
commonName                 = CAPSULE
[ req_ext ]
subjectAltName = @alt_names
[alt_names]
IP.1   = $(LAPTOP_HOST_IP)
endef
export TLS_CNF
dev-setup:
	mkdir -p /tmp/k8s-webhook-server/serving-certs
	echo "$${TLS_CNF}" > _tls.cnf
	openssl req -newkey rsa:4096 -days 3650 -nodes -x509 \
		-subj "/C=SG/ST=SG/L=SG/O=CAPSULE/CN=CAPSULE" \
		-extensions req_ext \
		-config _tls.cnf \
		-keyout /tmp/k8s-webhook-server/serving-certs/tls.key \
		-out /tmp/k8s-webhook-server/serving-certs/tls.crt
	$(KUBECTL) create secret tls capsule-tls -n capsule-system \
		--cert=/tmp/k8s-webhook-server/serving-certs/tls.crt\
		--key=/tmp/k8s-webhook-server/serving-certs/tls.key || true
	rm -f _tls.cnf
	export WEBHOOK_URL="https://$${LAPTOP_HOST_IP}:9443"; \
	export CA_BUNDLE=`openssl base64 -in /tmp/k8s-webhook-server/serving-certs/tls.crt | tr -d '\n'`; \
	$(HELM) upgrade \
	    --dependency-update \
		--debug \
		--install \
		--namespace capsule-system \
		--create-namespace \
		--set 'crds.install=true' \
		--set 'crds.exclusive=true'\
		--set "webhooks.exclusive=true"\
		--set "webhooks.service.url=$${WEBHOOK_URL}" \
		--set "webhooks.service.caBundle=$${CA_BUNDLE}" \
		capsule \
		./charts/capsule
	$(KUBECTL) -n capsule-system scale deployment capsule-controller-manager --replicas=0 || true

####################
# -- Docker
####################

KO_PLATFORM     ?= linux/$(GOARCH)
KOCACHE         ?= /tmp/ko-cache
KO_REGISTRY     := ko.local
KO_TAGS         ?= "latest"
ifdef VERSION
KO_TAGS         := $(KO_TAGS),$(VERSION)
endif

LD_FLAGS        := "-X main.Version=$(VERSION) \
					-X main.GitCommit=$(GIT_HEAD_COMMIT) \
					-X main.GitTag=$(VERSION) \
					-X main.GitDirty=$(GIT_MODIFIED) \
					-X main.BuildTime=$(BUILD_DATE) \
					-X main.GitRepo=$(GIT_REPO)"

# Docker Image Build
# ------------------

.PHONY: ko-build-capsule
ko-build-capsule: ko
	@echo Building Capsule $(KO_TAGS) for $(KO_PLATFORM) >&2
	@LD_FLAGS=$(LD_FLAGS) KOCACHE=$(KOCACHE) KO_DOCKER_REPO=$(CAPSULE_IMG) \
		$(KO) build ./ --bare --tags=$(KO_TAGS) --push=false --local --platform=$(KO_PLATFORM)

.PHONY: ko-build-all
ko-build-all: ko-build-capsule

.PHONY: docker-build-capsule-trace
docker-build-capsule-trace: ko-build-capsule
	@docker build \
		--no-cache \
		--build-arg TARGET_IMAGE=$(CAPSULE_IMG):$(VERSION) \
		-t $(CAPSULE_IMG):tracing \
		-f Dockerfile.tracing .

# Docker Image Publish
# ------------------

REGISTRY_PASSWORD   ?= dummy
REGISTRY_USERNAME   ?= dummy

.PHONY: ko-login
ko-login: ko
	@$(KO) login $(REGISTRY) --username $(REGISTRY_USERNAME) --password $(REGISTRY_PASSWORD)

.PHONY: ko-publish-capsule
ko-publish-capsule: ko-login ## Build and publish kyvernopre image (with ko)
	@LD_FLAGS=$(LD_FLAGS) KOCACHE=$(KOCACHE) KO_DOCKER_REPO=$(CAPSULE_IMG) \
		$(KO) build ./ --bare --tags=$(KO_TAGS)

.PHONY: ko-publish-all
ko-publish-all: ko-publish-capsule

<<<<<<< HEAD
####################
# -- Binaries
####################

CONTROLLER_GEN         := $(shell pwd)/bin/controller-gen
CONTROLLER_GEN_VERSION := v0.16.1
controller-gen: ## Download controller-gen locally if necessary.
	$(call go-install-tool,$(CONTROLLER_GEN),sigs.k8s.io/controller-tools/cmd/controller-gen@$(CONTROLLER_GEN_VERSION))

GINKGO_VERSION := v2.20.2
GINKGO         := $(shell pwd)/bin/ginkgo
ginkgo: ## Download ginkgo locally if necessary.
	$(call go-install-tool,$(GINKGO),github.com/onsi/ginkgo/v2/ginkgo@$(GINKGO_VERSION))

CT         := $(shell pwd)/bin/ct
CT_VERSION := v3.10.1
ct: ## Download ct locally if necessary.
	$(call go-install-tool,$(CT),github.com/helm/chart-testing/v3/ct@$(CT_VERSION))

KIND         := $(shell pwd)/bin/kind
KIND_VERSION := v0.17.0
kind: ## Download kind locally if necessary.
	$(call go-install-tool,$(KIND),sigs.k8s.io/kind/cmd/kind@$(KIND_VERSION))

KUSTOMIZE         := $(shell pwd)/bin/kustomize
KUSTOMIZE_VERSION := 3.8.7
kustomize: ## Download kustomize locally if necessary.
	$(call install-kustomize,$(KUSTOMIZE),$(KUSTOMIZE_VERSION))

KO = $(shell pwd)/bin/ko
KO_VERSION = v0.14.1
ko:
	$(call go-install-tool,$(KO),github.com/google/ko@$(KO_VERSION))

####################
# -- Helpers
####################
pull-upstream:
	git remote add upstream https://github.com/capsuleproject/capsule.git
	git fetch --all && git pull upstream

define install-kustomize
@[ -f $(1) ] || { \
set -e ;\
echo "Installing v$(2)" ;\
cd bin ;\
wget "https://raw.githubusercontent.com/kubernetes-sigs/kustomize/master/hack/install_kustomize.sh" ;\
bash ./install_kustomize.sh $(2) ;\
}
endef

# go-install-tool will 'go install' any package $2 and install it to $1.
PROJECT_DIR := $(shell dirname $(abspath $(lastword $(MAKEFILE_LIST))))
define go-install-tool
@[ -f $(1) ] || { \
set -e ;\
GOBIN=$(PROJECT_DIR)/bin go install $(2) ;\
}
endef

# Generate bundle manifests and metadata, then validate generated files.
bundle: manifests
	operator-sdk generate kustomize manifests -q
	kustomize build config/manifests | operator-sdk generate bundle -q --overwrite --version $(VERSION) $(BUNDLE_METADATA_OPTS)
	operator-sdk bundle validate ./bundle

=======
>>>>>>> cfdd812d
# Sorting imports
.PHONY: goimports
goimports:
	goimports -w -l -local "github.com/projectcapsule/capsule" .

# Linting code as PR is expecting
.PHONY: golint
golint: golangci-lint
	$(GOLANGCI_LINT) run -c .golangci.yml --verbose --fix

# Running e2e tests in a KinD instance
.PHONY: e2e
e2e: ginkgo
	$(MAKE) e2e-build && $(MAKE) e2e-exec && $(MAKE) e2e-destroy

e2e-build: kind
	$(KIND) create cluster --wait=60s --name $(CLUSTER_NAME) --image kindest/node:$(KUBERNETES_SUPPORTED_VERSION)
	$(MAKE) e2e-install

.PHONY: e2e-install
e2e-install: ko-build-all
	$(MAKE) e2e-load-image CLUSTER_NAME=$(CLUSTER_NAME) IMAGE=$(CAPSULE_IMG) VERSION=$(VERSION)
	$(HELM) upgrade \
	    --dependency-update \
		--debug \
		--install \
		--namespace capsule-system \
		--create-namespace \
		--set 'manager.image.pullPolicy=Never' \
		--set 'manager.resources=null'\
		--set "manager.image.tag=$(VERSION)" \
		--set 'manager.livenessProbe.failureThreshold=10' \
		--set 'manager.readinessProbe.failureThreshold=10' \
		capsule \
		./charts/capsule

.PHONY: trace-install
trace-install:
	helm upgrade \
	    --dependency-update \
		--debug \
		--install \
		--namespace capsule-system \
		--create-namespace \
		--set 'manager.resources=null'\
		--set 'manager.livenessProbe.failureThreshold=10' \
		--set 'manager.readinessProbe.failureThreshold=10' \
		--values charts/capsule/ci/tracing-values.yaml \
		capsule \
		./charts/capsule

.PHONY: trace-e2e
trace-e2e: kind
	$(MAKE) docker-build-capsule-trace
	$(KIND) create cluster --wait=60s --image kindest/node:$(KUBERNETES_SUPPORTED_VERSION) --config hack/kind-cluster.yml
	$(MAKE) e2e-load-image CLUSTER_NAME=capsule-tracing IMAGE=$(CAPSULE_IMG) VERSION=tracing
	$(MAKE) trace-install
	$(MAKE) e2e-exec
	$(KIND) delete cluster --name capsule-tracing

.PHONY: trace-unit
trace-unit: harpoon
	$(HARPOON) analyze -e .git/ -e assets/ -e charts/ -e config/ -e docs/ -e e2e/ -e hack/ --directory /tmp/artifacts/ --save
	$(HARPOON) hunt -D /tmp/results -F harpoon-report.yml --include-cmd-stdout --save

.PHONY: seccomp
seccomp:
	$(HARPOON) build --add-syscall-sets=dynamic,docker -D /tmp/results --name capsule-seccomp.json --save

.PHONY: e2e-load-image
e2e-load-image: kind
	$(KIND) load docker-image $(IMAGE):$(VERSION) --name $(CLUSTER_NAME)

.PHONY: e2e-exec
e2e-exec: ginkgo
	$(GINKGO) -v -tags e2e ./e2e

.PHONY: e2e-destroy
e2e-destroy: kind
	$(KIND) delete cluster --name capsule

SPELL_CHECKER = npx spellchecker-cli
docs-lint:
	cd docs/content && $(SPELL_CHECKER) -f "*.md" "*/*.md" "!general/crds-apis.md" -d dictionary.txt

####################
# -- Helpers
####################
pull-upstream:
	git remote add upstream https://github.com/capsuleproject/capsule.git
	git fetch --all && git pull upstream

## Location to install dependencies to
LOCALBIN ?= $(shell pwd)/bin
$(LOCALBIN):
	mkdir -p $(LOCALBIN)

####################
# -- Helm Plugins
####################

HELM_SCHEMA_VERSION   := ""
helm-plugin-schema:
	@$(HELM) plugin install https://github.com/losisin/helm-values-schema-json.git --version $(HELM_SCHEMA_VERSION) || true

HELM_DOCS         := $(LOCALBIN)/helm-docs
HELM_DOCS_VERSION := v1.14.1
HELM_DOCS_LOOKUP  := norwoodj/helm-docs
helm-doc:
	@test -s $(HELM_DOCS) || \
	$(call go-install-tool,$(HELM_DOCS),github.com/$(HELM_DOCS_LOOKUP)/cmd/helm-docs@$(HELM_DOCS_VERSION))

####################
# -- Tools
####################
CONTROLLER_GEN         := $(LOCALBIN)/controller-gen
CONTROLLER_GEN_VERSION ?= v0.17.1
CONTROLLER_GEN_LOOKUP  := kubernetes-sigs/controller-tools
controller-gen:
	@test -s $(CONTROLLER_GEN) && $(CONTROLLER_GEN) --version | grep -q $(CONTROLLER_GEN_VERSION) || \
	$(call go-install-tool,$(CONTROLLER_GEN),sigs.k8s.io/controller-tools/cmd/controller-gen@$(CONTROLLER_GEN_VERSION))

GINKGO := $(LOCALBIN)/ginkgo
ginkgo:
	$(call go-install-tool,$(GINKGO),github.com/onsi/ginkgo/v2/ginkgo)

CT         := $(LOCALBIN)/ct
CT_VERSION := v3.12.0
CT_LOOKUP  := helm/chart-testing
ct:
	@test -s $(CT) && $(CT) version | grep -q $(CT_VERSION) || \
	$(call go-install-tool,$(CT),github.com/$(CT_LOOKUP)/v3/ct@$(CT_VERSION))

KIND         := $(LOCALBIN)/kind
KIND_VERSION := v0.26.0
KIND_LOOKUP  := kubernetes-sigs/kind
kind:
	@test -s $(KIND) && $(KIND) --version | grep -q $(KIND_VERSION) || \
	$(call go-install-tool,$(KIND),sigs.k8s.io/kind/cmd/kind@$(KIND_VERSION))

KO           := $(LOCALBIN)/ko
KO_VERSION   := v0.17.1
KO_LOOKUP    := google/ko
ko:
	@test -s $(KO) && $(KO) -h | grep -q $(KO_VERSION) || \
	$(call go-install-tool,$(KO),github.com/$(KO_LOOKUP)@$(KO_VERSION))

GOLANGCI_LINT          := $(LOCALBIN)/golangci-lint
GOLANGCI_LINT_VERSION  := v1.63.4
GOLANGCI_LINT_LOOKUP   := golangci/golangci-lint
golangci-lint: ## Download golangci-lint locally if necessary.
	@test -s $(GOLANGCI_LINT) && $(GOLANGCI_LINT) -h | grep -q $(GOLANGCI_LINT_VERSION) || \
	$(call go-install-tool,$(GOLANGCI_LINT),github.com/$(GOLANGCI_LINT_LOOKUP)/cmd/golangci-lint@$(GOLANGCI_LINT_VERSION))

APIDOCS_GEN         := $(LOCALBIN)/crdoc
APIDOCS_GEN_VERSION := v0.6.4
APIDOCS_GEN_LOOKUP  := fybrik/crdoc
apidocs-gen: ## Download crdoc locally if necessary.
	@test -s $(APIDOCS_GEN) && $(APIDOCS_GEN) --version | grep -q $(APIDOCS_GEN_VERSION) || \
	$(call go-install-tool,$(APIDOCS_GEN),fybrik.io/crdoc@$(APIDOCS_GEN_VERSION))

HARPOON         := $(LOCALBIN)/harpoon
HARPOON_VERSION := v0.9.5
HARPOON_LOOKUP  := alegrey91/harpoon
harpoon:
	@mkdir $(LOCALBIN)
	@curl -s https://raw.githubusercontent.com/alegrey91/harpoon/main/install | \
		sudo bash -s -- --install-version $(HARPOON_VERSION) --install-dir $(LOCALBIN)

# go-install-tool will 'go install' any package $2 and install it to $1.
PROJECT_DIR := $(shell dirname $(abspath $(lastword $(MAKEFILE_LIST))))
define go-install-tool
[ -f $(1) ] || { \
    set -e ;\
    GOBIN=$(LOCALBIN) go install $(2) ;\
}
endef<|MERGE_RESOLUTION|>--- conflicted
+++ resolved
@@ -209,75 +209,6 @@
 .PHONY: ko-publish-all
 ko-publish-all: ko-publish-capsule
 
-<<<<<<< HEAD
-####################
-# -- Binaries
-####################
-
-CONTROLLER_GEN         := $(shell pwd)/bin/controller-gen
-CONTROLLER_GEN_VERSION := v0.16.1
-controller-gen: ## Download controller-gen locally if necessary.
-	$(call go-install-tool,$(CONTROLLER_GEN),sigs.k8s.io/controller-tools/cmd/controller-gen@$(CONTROLLER_GEN_VERSION))
-
-GINKGO_VERSION := v2.20.2
-GINKGO         := $(shell pwd)/bin/ginkgo
-ginkgo: ## Download ginkgo locally if necessary.
-	$(call go-install-tool,$(GINKGO),github.com/onsi/ginkgo/v2/ginkgo@$(GINKGO_VERSION))
-
-CT         := $(shell pwd)/bin/ct
-CT_VERSION := v3.10.1
-ct: ## Download ct locally if necessary.
-	$(call go-install-tool,$(CT),github.com/helm/chart-testing/v3/ct@$(CT_VERSION))
-
-KIND         := $(shell pwd)/bin/kind
-KIND_VERSION := v0.17.0
-kind: ## Download kind locally if necessary.
-	$(call go-install-tool,$(KIND),sigs.k8s.io/kind/cmd/kind@$(KIND_VERSION))
-
-KUSTOMIZE         := $(shell pwd)/bin/kustomize
-KUSTOMIZE_VERSION := 3.8.7
-kustomize: ## Download kustomize locally if necessary.
-	$(call install-kustomize,$(KUSTOMIZE),$(KUSTOMIZE_VERSION))
-
-KO = $(shell pwd)/bin/ko
-KO_VERSION = v0.14.1
-ko:
-	$(call go-install-tool,$(KO),github.com/google/ko@$(KO_VERSION))
-
-####################
-# -- Helpers
-####################
-pull-upstream:
-	git remote add upstream https://github.com/capsuleproject/capsule.git
-	git fetch --all && git pull upstream
-
-define install-kustomize
-@[ -f $(1) ] || { \
-set -e ;\
-echo "Installing v$(2)" ;\
-cd bin ;\
-wget "https://raw.githubusercontent.com/kubernetes-sigs/kustomize/master/hack/install_kustomize.sh" ;\
-bash ./install_kustomize.sh $(2) ;\
-}
-endef
-
-# go-install-tool will 'go install' any package $2 and install it to $1.
-PROJECT_DIR := $(shell dirname $(abspath $(lastword $(MAKEFILE_LIST))))
-define go-install-tool
-@[ -f $(1) ] || { \
-set -e ;\
-GOBIN=$(PROJECT_DIR)/bin go install $(2) ;\
-}
-endef
-
-# Generate bundle manifests and metadata, then validate generated files.
-bundle: manifests
-	operator-sdk generate kustomize manifests -q
-	kustomize build config/manifests | operator-sdk generate bundle -q --overwrite --version $(VERSION) $(BUNDLE_METADATA_OPTS)
-	operator-sdk bundle validate ./bundle
-
-=======
->>>>>>> cfdd812d
 # Sorting imports
 .PHONY: goimports
 goimports:
